from flask import Flask, request, jsonify
from flask_cors import CORS
import googlemaps
from dotenv import load_dotenv
import os
import traceback
from bs4 import BeautifulSoup
import json
import g4f
from g4f.Provider import bing, You
import uuid


app = Flask(__name__)
app.secret_key = os.urandom(24)  # needed for session if used

<<<<<<< HEAD
CORS(app, origins=["http://localhost:3000"])

=======
CORS(app, origins=["http://localhost:3000", "https://traffichat.vercel.app"])
>>>>>>> 85be8562
# Load environment variables
load_dotenv()
GMAPS_API_KEY = os.getenv("GMAPS_API_KEY")
gmaps = googlemaps.Client(key=GMAPS_API_KEY)
gpt_client = g4f.Client(
    Provider=[bing, You],
    headless=True
)

# In-memory session store
user_sessions = {}

# System prompt
BASE_SYSTEM_PROMPT = """You are a helpful assistant chatbot trained by OpenAI.
You answer questions, help users with travel/directions/traffic, or have friendly small talk.
You respond in a human-like, warm tone and you're always excited to help.
If a user requests routing, return JSON like:
{
  "origin": "...",
  "destination": "...",
  "mode": "driving"
}
Otherwise, just respond naturally in English.
"""


def clean_html_instruction(html):
    return BeautifulSoup(html, "html.parser").get_text(separator=" ", strip=True)


def fetch_route_data(origin, destination, mode='driving', departure_time='now'):
    origin_geocode = gmaps.geocode(origin)
    destination_geocode = gmaps.geocode(destination)
    if not origin_geocode:
        raise ValueError(f"Invalid origin: '{origin}' not found.")
    if not destination_geocode:
        raise ValueError(f"Invalid destination: '{destination}' not found.")

    directions = gmaps.directions(
        origin, destination, mode=mode, departure_time=departure_time, alternatives=True)
    distance_matrix = gmaps.distance_matrix(
        origins=[origin], destinations=[
            destination], mode=mode, departure_time=departure_time
    )

    result = {
        "routes": [],
        "distance": None,
        "duration": None,
        "duration_in_traffic": None,
        "traffic_severity": None
    }

    for route in directions:
        route_info = {
            "summary": route['summary'],
            "distance": route['legs'][0]['distance']['text'],
            "duration": route['legs'][0]['duration']['text'],
            "steps": [clean_html_instruction(step['html_instructions']) for step in route['legs'][0]['steps']]
        }
        result["routes"].append(route_info)

    element = distance_matrix['rows'][0]['elements'][0]
    result["distance"] = element['distance']['text']
    result["duration"] = element['duration']['text']
    if 'duration_in_traffic' in element:
        result["duration_in_traffic"] = element['duration_in_traffic']['text']
        normal_duration = element['duration']['value']
        traffic_duration = element['duration_in_traffic']['value']
        severity = "Low"
        if traffic_duration > normal_duration * 1.5:
            severity = "High"
        elif traffic_duration > normal_duration * 1.2:
            severity = "Medium"
        result["traffic_severity"] = severity

    return result


@app.route('/')
def hello():
    return "Welcome to TrafficChatter!"


@app.route('/chat', methods=['POST'])
def handle_chat():
    global user_sessions
    try:
        data = request.get_json()
        user_input = data.get('user_input')
        session_id = data.get('session_id') or str(
            uuid.uuid4())  # frontend should send this
        lat = data.get('lat')
        lng = data.get('lng')

        if not user_input:
            return jsonify({"error": "No user_input provided"}), 400

        # 🔒 Per-session conversation history
        if session_id not in user_sessions:
            user_sessions[session_id] = [
                {"role": "system", "content": BASE_SYSTEM_PROMPT}]

        user_sessions[session_id].append(
            {"role": "user", "content": user_input})

        # Reverse geocode user location if provided
        user_location = None
        user_state = None
        user_country = None
        if lat is not None and lng is not None:
            try:
                geocode_result = gmaps.reverse_geocode((lat, lng))
                if geocode_result:
                    user_location = geocode_result[0]['formatted_address']
                    for comp in geocode_result[0]['address_components']:
                        if 'administrative_area_level_1' in comp['types']:
                            user_state = comp['long_name']
                        if 'country' in comp['types']:
                            user_country = comp['long_name']
            except Exception as geo_err:
                print("[WARN] Reverse geocode failed:", geo_err)

        # GPT Response (streamed chunks aggregated)
        stream = gpt_client.chat.completions.create(
            model="gpt-4o",
            messages=user_sessions[session_id],
            temperature=0.8,
            stream=True
        )

        gpt_output = ""
        for chunk in stream:
            delta = chunk.choices[0].delta.content or ""
            gpt_output += delta

        user_sessions[session_id].append(
            {"role": "assistant", "content": gpt_output})

        # Try to extract JSON from response
        extracted_data = {}
        try:
            json_start = gpt_output.find('{')
            json_end = gpt_output.rfind('}') + 1
            if json_start != -1 and json_end != -1:
                json_snippet = gpt_output[json_start:json_end]
                extracted_data = json.loads(json_snippet)
        except Exception:
            print("[WARN] No valid JSON in this GPT response.")

        # Fallback: use user location if origin missing
        origin = extracted_data.get('origin') or user_location
        destination = extracted_data.get('destination')
        mode = extracted_data.get('mode', 'driving')

        route_info = None
        if origin and destination:
            print(f"[ROUTE] From: {origin} To: {destination} Mode: {mode}")
            route_info = fetch_route_data(origin, destination, mode)

        return jsonify({
            "session_id": session_id,
            "response": gpt_output,
            "route": route_info,
            "raw_data": extracted_data,
            "used_origin": origin,
            "user_location": user_location,
            "state": user_state,
            "country": user_country
        })

    except Exception as e:
        traceback.print_exc()
        return jsonify({"error": str(e)}), 500


if __name__ == '__main__':
    app.run(debug=True)<|MERGE_RESOLUTION|>--- conflicted
+++ resolved
@@ -1,4 +1,5 @@
 from flask import Flask, request, jsonify
+from flask_cors import CORS
 from flask_cors import CORS
 import googlemaps
 from dotenv import load_dotenv
@@ -14,12 +15,7 @@
 app = Flask(__name__)
 app.secret_key = os.urandom(24)  # needed for session if used
 
-<<<<<<< HEAD
-CORS(app, origins=["http://localhost:3000"])
-
-=======
 CORS(app, origins=["http://localhost:3000", "https://traffichat.vercel.app"])
->>>>>>> 85be8562
 # Load environment variables
 load_dotenv()
 GMAPS_API_KEY = os.getenv("GMAPS_API_KEY")
